--- conflicted
+++ resolved
@@ -16,11 +16,7 @@
     raw->sizes = encode_kv_length(docinfo->id.size, docinfo->size);
     raw->bp = encode_raw48(docinfo->bp | (docinfo->deleted ? 1LL<<47 : 0));
     raw->content_meta = encode_raw08(docinfo->content_meta);
-<<<<<<< HEAD
     raw->rev_seq = encode_raw48(docinfo->rev_seq);
-=======
-    raw->rev_seq = encode_raw32((uint32_t)docinfo->rev_seq);
->>>>>>> 8db9bae7
     dst += sizeof(*raw);
 
     memcpy(dst, docinfo->id.buf, docinfo->id.size);
@@ -38,11 +34,7 @@
     raw->size = encode_raw32((uint32_t)docinfo->size);
     raw->bp = encode_raw48(docinfo->bp | (docinfo->deleted ? 1LL<<47 : 0));
     raw->content_meta = encode_raw08(docinfo->content_meta);
-<<<<<<< HEAD
     raw->rev_seq = encode_raw48(docinfo->rev_seq);
-=======
-    raw->rev_seq = encode_raw32((uint32_t)docinfo->rev_seq);
->>>>>>> 8db9bae7
     dst += sizeof(*raw);
 
     memcpy(dst, docinfo->rev_meta.buf, docinfo->rev_meta.size);
