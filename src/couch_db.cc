/* -*- Mode: C; tab-width: 4; c-basic-offset: 4; indent-tabs-mode: nil -*- */
#include "config.h"
#include <fcntl.h>
#include <platform/cb_malloc.h>
#include <string.h>
#include <stdlib.h>
#include <assert.h>
#include <stdio.h>

#include "internal.h"
#include "node_types.h"
#include "couch_btree.h"
#include "bitfield.h"
#include "reduces.h"
#include "util.h"

#define ROOT_BASE_SIZE 12
#define HEADER_BASE_SIZE 25

// Initializes one of the db's root node pointers from data in the file header
static couchstore_error_t read_db_root(Db *db, node_pointer **root,
                                       void *root_data, int root_size)
{
    couchstore_error_t errcode = COUCHSTORE_SUCCESS;
    if (root_size > 0) {
        error_unless(root_size >= ROOT_BASE_SIZE, COUCHSTORE_ERROR_CORRUPT);
        *root = read_root(root_data, root_size);
        error_unless(*root, COUCHSTORE_ERROR_ALLOC_FAIL);
        error_unless((*root)->pointer < db->header.position, COUCHSTORE_ERROR_CORRUPT);
    } else {
        *root = NULL;
    }
cleanup:
    return errcode;
}

// Attempts to initialize the database from a header at the given file position
static couchstore_error_t find_header_at_pos(Db *db, cs_off_t pos)
{
    int seqrootsize;
    int idrootsize;
    int localrootsize;
    char *root_data;
    int header_len;
    couchstore_error_t errcode = COUCHSTORE_SUCCESS;
    union {
        raw_file_header *raw;
        char *buf;
    } header_buf = { NULL };
    uint8_t buf[2];
    ssize_t readsize = db->file.ops->pread(&db->file.lastError, db->file.handle,
                                           buf, 2, pos);
    error_unless(readsize == 2, COUCHSTORE_ERROR_READ);
    if (buf[0] == 0) {
        return COUCHSTORE_ERROR_NO_HEADER;
    } else if (buf[0] != 1) {
        return COUCHSTORE_ERROR_CORRUPT;
    }

    header_len = pread_header(&db->file, pos, &header_buf.buf, MAX_DB_HEADER_SIZE);
    if (header_len < 0) {
        error_pass(static_cast<couchstore_error_t>(header_len));
    }

    db->header.position = pos;
    db->header.disk_version = decode_raw08(header_buf.raw->version);

    // Only 12 and 11 are valid
    error_unless(db->header.disk_version == COUCH_DISK_VERSION ||
                 db->header.disk_version == COUCH_DISK_VERSION_11,
                 COUCHSTORE_ERROR_HEADER_VERSION);
    db->header.update_seq = decode_raw48(header_buf.raw->update_seq);
    db->header.purge_seq = decode_raw48(header_buf.raw->purge_seq);
    db->header.purge_ptr = decode_raw48(header_buf.raw->purge_ptr);
    error_unless(db->header.purge_ptr <= db->header.position, COUCHSTORE_ERROR_CORRUPT);
    seqrootsize = decode_raw16(header_buf.raw->seqrootsize);
    idrootsize = decode_raw16(header_buf.raw->idrootsize);
    localrootsize = decode_raw16(header_buf.raw->localrootsize);
    error_unless(header_len == HEADER_BASE_SIZE + seqrootsize + idrootsize + localrootsize,
                 COUCHSTORE_ERROR_CORRUPT);

    root_data = (char*) (header_buf.raw + 1);  // i.e. just past *header_buf
    error_pass(read_db_root(db, &db->header.by_seq_root, root_data, seqrootsize));
    root_data += seqrootsize;
    error_pass(read_db_root(db, &db->header.by_id_root, root_data, idrootsize));
    root_data += idrootsize;
    error_pass(read_db_root(db, &db->header.local_docs_root, root_data, localrootsize));

cleanup:
    cb_free(header_buf.raw);
    return errcode;
}

// Finds the database header by scanning back from the end of the file at 4k boundaries
static couchstore_error_t find_header(Db *db, int64_t start_pos)
{
    couchstore_error_t last_header_errcode = COUCHSTORE_ERROR_NO_HEADER;
    int64_t pos = start_pos;
    pos -= pos % COUCH_BLOCK_SIZE;
    for (; pos >= 0; pos -= COUCH_BLOCK_SIZE) {
        couchstore_error_t errcode = find_header_at_pos(db, pos);
        switch(errcode) {
            case COUCHSTORE_SUCCESS:
                // Found it!
                return COUCHSTORE_SUCCESS;
            case COUCHSTORE_ERROR_NO_HEADER:
                // No header here, so keep going
                break;
            case COUCHSTORE_ERROR_ALLOC_FAIL:
                // Fatal error
                return errcode;
            default:
                // Invalid header; continue, but remember the last error
                last_header_errcode = errcode;
                break;
        }
    }
    return last_header_errcode;
}

/**
 * Calculates how large in bytes the current header will be
 * when written to disk.
 *
 * The seqrootsize, idrootsize and localrootsize params are
 * used to return the respective sizes in this header if
 * needed.
 */
size_t calculate_header_size(Db *db, size_t& seqrootsize,
                             size_t& idrootsize, size_t& localrootsize)
{
    seqrootsize = idrootsize = localrootsize = 0;

    if (db->header.by_seq_root) {
        seqrootsize = ROOT_BASE_SIZE + db->header.by_seq_root->reduce_value.size;
    }
    if (db->header.by_id_root) {
        idrootsize = ROOT_BASE_SIZE + db->header.by_id_root->reduce_value.size;
    }
    if (db->header.local_docs_root) {
        localrootsize = ROOT_BASE_SIZE + db->header.local_docs_root->reduce_value.size;
    }
    return sizeof(raw_file_header) + seqrootsize + idrootsize + localrootsize;
}

couchstore_error_t db_write_header(Db *db)
{
    sized_buf writebuf;
    size_t seqrootsize, idrootsize, localrootsize;
    writebuf.size = calculate_header_size(db, seqrootsize,
                                          idrootsize, localrootsize);
    writebuf.buf = (char *) cb_calloc(1, writebuf.size);
    raw_file_header* header = (raw_file_header*)writebuf.buf;
    header->version = encode_raw08(db->header.disk_version);
    encode_raw48(db->header.update_seq, &header->update_seq);
    encode_raw48(db->header.purge_seq, &header->purge_seq);
    encode_raw48(db->header.purge_ptr, &header->purge_ptr);
    header->seqrootsize = encode_raw16((uint16_t)seqrootsize);
    header->idrootsize = encode_raw16((uint16_t)idrootsize);
    header->localrootsize = encode_raw16((uint16_t)localrootsize);
    uint8_t *root = (uint8_t*)(header + 1);
    encode_root(root, db->header.by_seq_root);
    root += seqrootsize;
    encode_root(root, db->header.by_id_root);
    root += idrootsize;
    encode_root(root, db->header.local_docs_root);
    cs_off_t pos;
    couchstore_error_t errcode = write_header(&db->file, &writebuf, &pos);
    if (errcode == COUCHSTORE_SUCCESS) {
        db->header.position = pos;
    }
    cb_free(writebuf.buf);
    return errcode;
}

static couchstore_error_t create_header(Db *db)
{
    // Select the version based upon selected CRC
    if (db->file.crc_mode == CRC32) {
        // user is creating down-level files
        db->header.disk_version = COUCH_DISK_VERSION_11;
    } else {
        // user is using latest
        db->header.disk_version = COUCH_DISK_VERSION;
    }
    db->header.update_seq = 0;
    db->header.by_id_root = NULL;
    db->header.by_seq_root = NULL;
    db->header.local_docs_root = NULL;
    db->header.purge_seq = 0;
    db->header.purge_ptr = 0;
    db->header.position = 0;
    return db_write_header(db);
}

LIBCOUCHSTORE_API
uint64_t couchstore_get_header_position(Db *db)
{
    return db->header.position;
}

/**
 * Precommit should occur before writing a header, it has two
 * purposes. Firstly it ensures data is written before we attempt
 * to write the header. This means it's impossible for the header
 * to be written before the data. This is accomplished through
 * a sync.
 *
 * The second purpose is to extend the file to be large enough
 * to include the subsequently written header. This is done so
 * the fdatasync performed by writing a header doesn't have to
 * do an additional (expensive) modified metadata flush on top
 * of the one we're already doing.
 */
couchstore_error_t precommit(Db *db)
{
    cs_off_t curpos = db->file.pos;

    db->file.pos = align_to_next_block(db->file.pos);
    sized_buf zerobyte = { const_cast<char*>("\0"), 1};

    size_t seqrootsize, idrootsize, localrootsize;
    db->file.pos += calculate_header_size(db, seqrootsize,
                                          idrootsize, localrootsize);

    //Extend file size to where end of header will land before we do first sync
    couchstore_error_t errcode = static_cast<couchstore_error_t>(
        db_write_buf(&db->file, &zerobyte, NULL, NULL));

    if (errcode == COUCHSTORE_SUCCESS) {
        errcode = db->file.ops->sync(&db->file.lastError, db->file.handle);
    }
    // Move cursor back to where it was
    db->file.pos = curpos;
    return errcode;
}

LIBCOUCHSTORE_API
couchstore_error_t couchstore_commit(Db *db)
{
    couchstore_error_t errcode = precommit(db);

    if (errcode == COUCHSTORE_SUCCESS) {
        errcode = db_write_header(db);
    }

    if (errcode == COUCHSTORE_SUCCESS) {
        errcode = db->file.ops->sync(&db->file.lastError, db->file.handle);
    }

    return errcode;
}

LIBCOUCHSTORE_API
couchstore_error_t couchstore_open_db(const char *filename,
                                      couchstore_open_flags flags,
                                      Db **pDb)
{
    return couchstore_open_db_ex(filename, flags,
                                 couchstore_get_default_file_ops(), pDb);
}

LIBCOUCHSTORE_API
couchstore_error_t couchstore_open_db_ex(const char *filename,
                                         couchstore_open_flags flags,
                                         FileOpsInterface* ops,
                                         Db **pDb)
{
    couchstore_error_t errcode = COUCHSTORE_SUCCESS;
    Db *db;
    int openflags;
    bool buffered = true;
    cs_off_t pos;

    /* Sanity check input parameters */
    if ((flags & COUCHSTORE_OPEN_FLAG_RDONLY) &&
        (flags & COUCHSTORE_OPEN_FLAG_CREATE)) {
        return COUCHSTORE_ERROR_INVALID_ARGUMENTS;
    }

    if ((db = static_cast<Db*>(cb_calloc(1, sizeof(Db)))) == NULL) {
        return COUCHSTORE_ERROR_ALLOC_FAIL;
    }

    if (flags & COUCHSTORE_OPEN_FLAG_RDONLY) {
        openflags = O_RDONLY;
    } else {
        openflags = O_RDWR;
    }

    if (flags & COUCHSTORE_OPEN_FLAG_CREATE) {
        openflags |= O_CREAT;
    }

    if (flags & COUCHSTORE_OPEN_FLAG_UNBUFFERED) {
        buffered = false;
    }

    // open with CRC unknown, CRC will be selected when header is read/or not found.
    error_pass(tree_file_open(&db->file, filename, openflags, CRC_UNKNOWN, ops,
                              buffered));

    pos = db->file.ops->goto_eof(&db->file.lastError, db->file.handle);
    db->file.pos = pos;
    if (pos == 0) {
        /* This is an empty file. Create a new fileheader unless the
         * user wanted a read-only version of the file
         */

        if (flags & COUCHSTORE_OPEN_FLAG_RDONLY) {
            error_pass(COUCHSTORE_ERROR_NO_HEADER);
        } else {

            // Select the CRC to use on this new file
            if (flags & COUCHSTORE_OPEN_WITH_LEGACY_CRC) {
                db->file.crc_mode = CRC32;
            } else {
                db->file.crc_mode = CRC32C;
            }

            error_pass(create_header(db));
        }
    } else if (pos > 0) {
        error_pass(find_header(db, db->file.pos - 2));

        if (db->header.disk_version <= COUCH_DISK_VERSION_11) {
            db->file.crc_mode = CRC32;
        } else {
            cb_assert(db->header.disk_version >= COUCH_DISK_VERSION_12);
            db->file.crc_mode = CRC32C;
        }

        // Not allowed. Can't request legacy_crc but be opening non legacy CRC files.
        if (db->file.crc_mode == CRC32C && flags & COUCHSTORE_OPEN_WITH_LEGACY_CRC) {
            errcode = COUCHSTORE_ERROR_INVALID_ARGUMENTS;
            goto cleanup;
        }
    } else {
        error_pass(static_cast<couchstore_error_t>(db->file.pos));
    }

    *pDb = db;
    db->dropped = 0;

cleanup:
    if(errcode != COUCHSTORE_SUCCESS) {
        couchstore_close_file(db);
        couchstore_free_db(db);
    }

    return errcode;
}

LIBCOUCHSTORE_API
couchstore_error_t couchstore_close_file(Db* db)
{
    if(db->dropped) {
        return COUCHSTORE_SUCCESS;
    }
    couchstore_error_t error = tree_file_close(&db->file);
    db->dropped = 1;
<<<<<<< HEAD
    return error;
=======
    return COUCHSTORE_SUCCESS;
}

LIBCOUCHSTORE_API
couchstore_error_t couchstore_reopen_file(Db* db, const char* filename, couchstore_open_flags flags)
{
    couchstore_error_t errcode = COUCHSTORE_SUCCESS;
    if(!db->dropped) {
        return COUCHSTORE_SUCCESS;
    }
    db_header previous = db->header;
    int openflags = 0;
    if(flags & COUCHSTORE_OPEN_FLAG_RDONLY) {
        openflags = O_RDONLY;
    } else {
        openflags = O_RDWR;
    }

    error_pass(tree_file_open(&db->file,
                              filename,
                              openflags,
                              db->file.crc_mode,
                              db->file.ops));
    error_pass(find_header_at_pos(db, previous.position));
    cb_free(previous.by_id_root);
    cb_free(previous.by_seq_root);
    cb_free(previous.local_docs_root);

    // Assume we've got the same file if we find a header with the
    // same update_seq at the old position.
    error_unless(previous.update_seq == db->header.update_seq, COUCHSTORE_ERROR_DB_NO_LONGER_VALID);
    db->dropped = 0;
cleanup:
    return errcode;
>>>>>>> 13d4a251
}

LIBCOUCHSTORE_API
couchstore_error_t couchstore_rewind_db_header(Db *db)
{
    couchstore_error_t errcode;
    error_unless(!db->dropped, COUCHSTORE_ERROR_FILE_CLOSED);
    // free current header guts
    cb_free(db->header.by_id_root);
    cb_free(db->header.by_seq_root);
    cb_free(db->header.local_docs_root);
    db->header.by_id_root = NULL;
    db->header.by_seq_root = NULL;
    db->header.local_docs_root = NULL;

    error_unless(db->header.position != 0, COUCHSTORE_ERROR_DB_NO_LONGER_VALID);
    // find older header
    error_pass(find_header(db, db->header.position - 2));

cleanup:
    // if we failed, free the handle and return an error
    if(errcode != COUCHSTORE_SUCCESS) {
        couchstore_close_file(db);
        couchstore_free_db(db);
        errcode = COUCHSTORE_ERROR_DB_NO_LONGER_VALID;
    }
    return errcode;
}

LIBCOUCHSTORE_API
couchstore_error_t couchstore_free_db(Db* db)
{
    if(!db) {
        return COUCHSTORE_SUCCESS;
    }

    if(!db->dropped) {
        return COUCHSTORE_ERROR_INVALID_ARGUMENTS;
    }

    cb_free(db->header.by_id_root);
    cb_free(db->header.by_seq_root);
    cb_free(db->header.local_docs_root);
    db->header.by_id_root = NULL;
    db->header.by_seq_root = NULL;
    db->header.local_docs_root = NULL;

    memset(db, 0xa5, sizeof(*db));
    cb_free(db);

    return COUCHSTORE_SUCCESS;
}

LIBCOUCHSTORE_API
const char* couchstore_get_db_filename(Db *db) {
    return db->file.path;
}

DocInfo* couchstore_alloc_docinfo(const sized_buf *id, const sized_buf *rev_meta) {
    size_t size = sizeof(DocInfo);
    if (id) {
        size += id->size;
    }
    if (rev_meta) {
        size += rev_meta->size;
    }
    DocInfo* docInfo = static_cast<DocInfo*>(cb_malloc(size));
    if (!docInfo) {
        return NULL;
    }
    memset(docInfo, 0, sizeof(DocInfo));
    char *extra = (char *)docInfo + sizeof(DocInfo);
    if (id) {
        memcpy(extra, id->buf, id->size);
        docInfo->id.buf = extra;
        docInfo->id.size = id->size;
        extra += id->size;
    }
    if (rev_meta) {
        memcpy(extra, rev_meta->buf, rev_meta->size);
        docInfo->rev_meta.buf = extra;
        docInfo->rev_meta.size = rev_meta->size;
    }
    return docInfo;
}

LIBCOUCHSTORE_API
void couchstore_free_docinfo(DocInfo *docinfo)
{
    cb_free(docinfo);
}

LIBCOUCHSTORE_API
void couchstore_free_document(Doc *doc)
{
    if (doc) {
        char *offset = (char *) (&((fatbuf *) NULL)->buf);
        fatbuf_free((fatbuf *) ((char *)doc - (char *)offset));
    }
}

couchstore_error_t by_seq_read_docinfo(DocInfo **pInfo,
                                       const sized_buf *k,
                                       const sized_buf *v)
{
    const raw_seq_index_value *raw = (const raw_seq_index_value*)v->buf;
    ssize_t extraSize = v->size - sizeof(*raw);
    if (extraSize < 0) {
        return COUCHSTORE_ERROR_CORRUPT;
    }

    uint32_t idsize, datasize;
    decode_kv_length(&raw->sizes, &idsize, &datasize);
    uint64_t bp = decode_raw48(raw->bp);
    int deleted = (bp & BP_DELETED_FLAG) != 0;
    bp &= ~BP_DELETED_FLAG;
    uint8_t content_meta = decode_raw08(raw->content_meta);
    uint64_t rev_seq = decode_raw48(raw->rev_seq);
    uint64_t db_seq = decode_sequence_key(k);

    sized_buf id = {v->buf + sizeof(*raw), idsize};
    sized_buf rev_meta = {id.buf + idsize, extraSize - id.size};
    DocInfo* docInfo = couchstore_alloc_docinfo(&id, &rev_meta);
    if (!docInfo) {
        return COUCHSTORE_ERROR_ALLOC_FAIL;
    }

    docInfo->db_seq = db_seq;
    docInfo->rev_seq = rev_seq;
    docInfo->deleted = deleted;
    docInfo->bp = bp;
    docInfo->size = datasize;
    docInfo->content_meta = content_meta;
    *pInfo = docInfo;
    return COUCHSTORE_SUCCESS;
}

static couchstore_error_t by_id_read_docinfo(DocInfo **pInfo,
                                             const sized_buf *k,
                                             const sized_buf *v)
{
    const raw_id_index_value *raw = (const raw_id_index_value*)v->buf;
    ssize_t revMetaSize = v->size - sizeof(*raw);
    if (revMetaSize < 0) {
        return COUCHSTORE_ERROR_CORRUPT;
    }

    uint32_t datasize, deleted;
    uint8_t content_meta;
    uint64_t bp, seq, revnum;

    seq = decode_raw48(raw->db_seq);
    datasize = decode_raw32(raw->size);
    bp = decode_raw48(raw->bp);
    deleted = (bp & BP_DELETED_FLAG) != 0;
    bp &= ~BP_DELETED_FLAG;
    content_meta = decode_raw08(raw->content_meta);
    revnum = decode_raw48(raw->rev_seq);

    sized_buf rev_meta = {v->buf + sizeof(*raw), static_cast<size_t>(revMetaSize)};
    DocInfo* docInfo = couchstore_alloc_docinfo(k, &rev_meta);
    if (!docInfo) {
        return COUCHSTORE_ERROR_ALLOC_FAIL;
    }

    docInfo->db_seq = seq;
    docInfo->rev_seq = revnum;
    docInfo->deleted = deleted;
    docInfo->bp = bp;
    docInfo->size = datasize;
    docInfo->content_meta = content_meta;
    *pInfo = docInfo;
    return COUCHSTORE_SUCCESS;
}

//Fill in doc from reading file.
static couchstore_error_t bp_to_doc(Doc **pDoc, Db *db, cs_off_t bp, couchstore_open_options options)
{
    couchstore_error_t errcode = COUCHSTORE_SUCCESS;
    int bodylen = 0;
    char *docbody = NULL;
    fatbuf *docbuf = NULL;
    error_unless(!db->dropped, COUCHSTORE_ERROR_FILE_CLOSED);

    if (options & DECOMPRESS_DOC_BODIES) {
        bodylen = pread_compressed(&db->file, bp, &docbody);
    } else {
        bodylen = pread_bin(&db->file, bp, &docbody);
    }

    error_unless(bodylen >= 0, static_cast<couchstore_error_t>(bodylen));    // if bodylen is negative it's an error code
    error_unless(docbody || bodylen == 0, COUCHSTORE_ERROR_READ);

    error_unless(docbuf = fatbuf_alloc(sizeof(Doc) + bodylen), COUCHSTORE_ERROR_ALLOC_FAIL);
    *pDoc = (Doc *) fatbuf_get(docbuf, sizeof(Doc));

    if (bodylen == 0) { //Empty doc
        (*pDoc)->data.buf = NULL;
        (*pDoc)->data.size = 0;
        return COUCHSTORE_SUCCESS;
    }

    (*pDoc)->data.buf = (char *) fatbuf_get(docbuf, bodylen);
    (*pDoc)->data.size = bodylen;
    memcpy((*pDoc)->data.buf, docbody, bodylen);

cleanup:
    cb_free(docbody);
    if (errcode < 0) {
        fatbuf_free(docbuf);
    }
    return errcode;
}

static couchstore_error_t docinfo_fetch_by_id(couchfile_lookup_request *rq,
                                              const sized_buf *k,
                                              const sized_buf *v)
{
    DocInfo **pInfo = (DocInfo **) rq->callback_ctx;
    if (v == NULL) {
        return COUCHSTORE_ERROR_DOC_NOT_FOUND;
    }
    return by_id_read_docinfo(pInfo, k, v);
}

static couchstore_error_t docinfo_fetch_by_seq(couchfile_lookup_request *rq,
                                               const sized_buf *k,
                                               const sized_buf *v)
{
    DocInfo **pInfo = (DocInfo **) rq->callback_ctx;
    if (v == NULL) {
        return COUCHSTORE_ERROR_DOC_NOT_FOUND;
    }
    return by_seq_read_docinfo(pInfo, k, v);
}

LIBCOUCHSTORE_API
couchstore_error_t couchstore_docinfo_by_id(Db *db,
                                            const void *id,
                                            size_t idlen,
                                            DocInfo **pInfo)
{
    sized_buf key;
    sized_buf *keylist = &key;
    couchfile_lookup_request rq;
    couchstore_error_t errcode;
    error_unless(!db->dropped, COUCHSTORE_ERROR_FILE_CLOSED);

    if (db->header.by_id_root == NULL) {
        return COUCHSTORE_ERROR_DOC_NOT_FOUND;
    }

    key.buf = (char *) id;
    key.size = idlen;

    rq.cmp.compare = ebin_cmp;
    rq.file = &db->file;
    rq.num_keys = 1;
    rq.keys = &keylist;
    rq.callback_ctx = pInfo;
    rq.fetch_callback = docinfo_fetch_by_id;
    rq.node_callback = NULL;
    rq.fold = 0;

    errcode = btree_lookup(&rq, db->header.by_id_root->pointer);
    if (errcode == COUCHSTORE_SUCCESS) {
        if (*pInfo == NULL) {
            errcode = COUCHSTORE_ERROR_DOC_NOT_FOUND;
        }
    }
cleanup:
    return errcode;
}

LIBCOUCHSTORE_API
couchstore_error_t couchstore_docinfo_by_sequence(Db *db,
                                                  uint64_t sequence,
                                                  DocInfo **pInfo)
{
    sized_buf key;
    sized_buf *keylist = &key;
    couchfile_lookup_request rq;
    couchstore_error_t errcode;
    error_unless(!db->dropped, COUCHSTORE_ERROR_FILE_CLOSED);

    if (db->header.by_id_root == NULL) {
        return COUCHSTORE_ERROR_DOC_NOT_FOUND;
    }

    sequence = htonll(sequence);
    key.buf = (char *)&sequence + 2;
    key.size = 6;

    rq.cmp.compare = seq_cmp;
    rq.file = &db->file;
    rq.num_keys = 1;
    rq.keys = &keylist;
    rq.callback_ctx = pInfo;
    rq.fetch_callback = docinfo_fetch_by_seq;
    rq.node_callback = NULL;
    rq.fold = 0;

    errcode = btree_lookup(&rq, db->header.by_seq_root->pointer);
    if (errcode == COUCHSTORE_SUCCESS) {
        if (*pInfo == NULL) {
            errcode = COUCHSTORE_ERROR_DOC_NOT_FOUND;
        }
    }
cleanup:
    return errcode;
}

LIBCOUCHSTORE_API
couchstore_error_t couchstore_open_doc_with_docinfo(Db *db,
                                                    DocInfo *docinfo,
                                                    Doc **pDoc,
                                                    couchstore_open_options options)
{
    couchstore_error_t errcode;

    *pDoc = NULL;
    if (docinfo->bp == 0) {
        return COUCHSTORE_ERROR_DOC_NOT_FOUND;
    }

    if (!(docinfo->content_meta & COUCH_DOC_IS_COMPRESSED)) {
        options &= ~DECOMPRESS_DOC_BODIES;
    }

    errcode = bp_to_doc(pDoc, db, docinfo->bp, options);
    if (errcode == COUCHSTORE_SUCCESS) {
        (*pDoc)->id.buf = docinfo->id.buf;
        (*pDoc)->id.size = docinfo->id.size;
    }

    return errcode;
}

LIBCOUCHSTORE_API
couchstore_error_t couchstore_open_document(Db *db,
                                            const void *id,
                                            size_t idlen,
                                            Doc **pDoc,
                                            couchstore_open_options options)
{
    couchstore_error_t errcode;
    DocInfo *info;
    error_unless(!db->dropped, COUCHSTORE_ERROR_FILE_CLOSED);
    *pDoc = NULL;
    errcode = couchstore_docinfo_by_id(db, id, idlen, &info);
    if (errcode == COUCHSTORE_SUCCESS) {
        errcode = couchstore_open_doc_with_docinfo(db, info, pDoc, options);
        if (errcode == COUCHSTORE_SUCCESS) {
            (*pDoc)->id.buf = (char *) id;
            (*pDoc)->id.size = idlen;
        }

        couchstore_free_docinfo(info);
    }
cleanup:
    return errcode;
}

// context info passed to lookup_callback via btree_lookup
typedef struct {
    Db *db;
    couchstore_docinfos_options options;
    couchstore_changes_callback_fn callback;
    void* callback_context;
    int by_id;
    int depth;
    couchstore_walk_tree_callback_fn walk_callback;
} lookup_context;

// btree_lookup callback, called while iterating keys
static couchstore_error_t lookup_callback(couchfile_lookup_request *rq,
                                          const sized_buf *k,
                                          const sized_buf *v)
{
    if (v == NULL) {
        return COUCHSTORE_SUCCESS;
    }

    const lookup_context *context = static_cast<const lookup_context *>(rq->callback_ctx);
    DocInfo *docinfo = NULL;
    couchstore_error_t errcode;
    if (context->by_id) {
        errcode = by_id_read_docinfo(&docinfo, k, v);
    } else {
        errcode = by_seq_read_docinfo(&docinfo, k, v);
    }
    if (errcode == COUCHSTORE_ERROR_CORRUPT && (context->options & COUCHSTORE_INCLUDE_CORRUPT_DOCS)) {
        // Invoke callback even if doc info is corrupted/unreadable, if magic flag is set
        docinfo = static_cast<DocInfo*>(cb_calloc(sizeof(DocInfo), 1));
        docinfo->id = *k;
        docinfo->rev_meta = *v;
    } else if (errcode) {
        return errcode;
    }

    if ((context->options & COUCHSTORE_DELETES_ONLY) && docinfo->deleted == 0) {
        couchstore_free_docinfo(docinfo);
        return COUCHSTORE_SUCCESS;
    }

    if ((context->options & COUCHSTORE_NO_DELETES) && docinfo->deleted == 1) {
        couchstore_free_docinfo(docinfo);
        return COUCHSTORE_SUCCESS;
    }

    if (context->walk_callback) {
        errcode = static_cast<couchstore_error_t>(context->walk_callback(context->db,
                                                                         context->depth,
                                                                         docinfo,
                                                                         0,
                                                                         NULL,
                                                                         context->callback_context));
    } else {
        errcode = static_cast<couchstore_error_t>(context->callback(context->db,
                                                                    docinfo,
                                                                    context->callback_context));
    }
    if (errcode <= 0) {
        couchstore_free_docinfo(docinfo);
    } else {
        // User requested docinfo not be freed, don't free it, return success
        return COUCHSTORE_SUCCESS;
    }
    return errcode;
}

LIBCOUCHSTORE_API
couchstore_error_t couchstore_changes_since(Db *db,
                                            uint64_t since,
                                            couchstore_docinfos_options options,
                                            couchstore_changes_callback_fn callback,
                                            void *ctx)
{
    char since_termbuf[6];
    sized_buf since_term;
    sized_buf *keylist = &since_term;
    lookup_context cbctx = {db, options, callback, ctx, 0, 0, NULL};
    couchfile_lookup_request rq;
    couchstore_error_t errcode;

    error_unless(!db->dropped, COUCHSTORE_ERROR_FILE_CLOSED);
    if (db->header.by_seq_root == NULL) {
        return COUCHSTORE_SUCCESS;
    }

    since_term.buf = since_termbuf;
    since_term.size = 6;
    encode_raw48(since, (raw_48*)since_term.buf);

    rq.cmp.compare = seq_cmp;
    rq.file = &db->file;
    rq.num_keys = 1;
    rq.keys = &keylist;
    rq.callback_ctx = &cbctx;
    rq.fetch_callback = lookup_callback;
    rq.node_callback = NULL;
    rq.fold = 1;

    errcode = btree_lookup(&rq, db->header.by_seq_root->pointer);
cleanup:
    return errcode;
}

LIBCOUCHSTORE_API
couchstore_error_t couchstore_all_docs(Db *db,
                                       const sized_buf* startKeyPtr,
                                       couchstore_docinfos_options options,
                                       couchstore_changes_callback_fn callback,
                                       void *ctx)
{
    sized_buf startKey = {NULL, 0};
    sized_buf *keylist = &startKey;
    lookup_context cbctx = {db, options, callback, ctx, 1, 0, NULL};
    couchfile_lookup_request rq;
    couchstore_error_t errcode;

    error_unless(!db->dropped, COUCHSTORE_ERROR_FILE_CLOSED);
    if (db->header.by_id_root == NULL) {
        return COUCHSTORE_SUCCESS;
    }

    if (startKeyPtr) {
        startKey = *startKeyPtr;
    }

    rq.cmp.compare = ebin_cmp;
    rq.file = &db->file;
    rq.num_keys = 1;
    rq.keys = &keylist;
    rq.callback_ctx = &cbctx;
    rq.fetch_callback = lookup_callback;
    rq.node_callback = NULL;
    rq.fold = 1;

    errcode = btree_lookup(&rq, db->header.by_id_root->pointer);
cleanup:
    return errcode;
}

static couchstore_error_t walk_node_callback(struct couchfile_lookup_request *rq,
                                                 uint64_t subtreeSize,
                                                 const sized_buf *reduceValue)
{
    lookup_context* context = static_cast<lookup_context*>(rq->callback_ctx);
    if (reduceValue) {
        int result = context->walk_callback(context->db,
                                            context->depth,
                                            NULL,
                                            subtreeSize,
                                            reduceValue,
                                            context->callback_context);
        context->depth++;
        if (result < 0)
            return static_cast<couchstore_error_t>(result);
    } else {
        context->depth--;
    }
    return COUCHSTORE_SUCCESS;
}

static
couchstore_error_t couchstore_walk_tree(Db *db,
                                        int by_id,
                                        const node_pointer* root,
                                        const sized_buf* startKeyPtr,
                                        couchstore_docinfos_options options,
                                        int (*compare)(const sized_buf *k1, const sized_buf *k2),
                                        couchstore_walk_tree_callback_fn callback,
                                        void *ctx)
{
    couchstore_error_t errcode;
    sized_buf startKey = {NULL, 0};
    sized_buf *keylist;
    couchfile_lookup_request rq;

    error_unless(!db->dropped, COUCHSTORE_ERROR_FILE_CLOSED);
    if (root == NULL) {
        return COUCHSTORE_SUCCESS;
    }

    // Invoke the callback on the root node:
    errcode = static_cast<couchstore_error_t>(callback(db, 0, NULL,
                                                       root->subtreesize,
                                                       &root->reduce_value,
                                                       ctx));
    if (errcode < 0) {
        return errcode;
    }

    if (startKeyPtr) {
        startKey = *startKeyPtr;
    }
    keylist = &startKey;

    {
        // Create a new scope here just to mute the warning from the
        // compiler that the goto in the macro error_unless
        // skips the initialization of lookup_ctx..
        lookup_context lookup_ctx = {db, options, NULL, ctx, by_id, 1, callback};

        rq.cmp.compare = compare;
        rq.file = &db->file;
        rq.num_keys = 1;
        rq.keys = &keylist;
        rq.callback_ctx = &lookup_ctx;
        rq.fetch_callback = lookup_callback;
        rq.node_callback = walk_node_callback;
        rq.fold = 1;

        error_pass(btree_lookup(&rq, root->pointer));
    }
cleanup:
    return errcode;
}

LIBCOUCHSTORE_API
couchstore_error_t couchstore_walk_id_tree(Db *db,
                                           const sized_buf* startDocID,
                                           couchstore_docinfos_options options,
                                           couchstore_walk_tree_callback_fn callback,
                                           void *ctx)
{
    return couchstore_walk_tree(db, 1, db->header.by_id_root, startDocID,
                                options, ebin_cmp, callback, ctx);
}

LIBCOUCHSTORE_API
couchstore_error_t couchstore_walk_seq_tree(Db *db,
                                           uint64_t startSequence,
                                           couchstore_docinfos_options options,
                                           couchstore_walk_tree_callback_fn callback,
                                           void *ctx)
{
    raw_48 start_termbuf;
    encode_raw48(startSequence, &start_termbuf);
    sized_buf start_term = {(char*)&start_termbuf, 6};

    return couchstore_walk_tree(db, 0, db->header.by_seq_root, &start_term,
                                options, seq_cmp, callback, ctx);
}

static int id_ptr_cmp(const void *a, const void *b)
{
    sized_buf **buf1 = (sized_buf**) a;
    sized_buf **buf2 = (sized_buf**) b;
    return ebin_cmp(*buf1, *buf2);
}

static int seq_ptr_cmp(const void *a, const void *b)
{
    sized_buf **buf1 = (sized_buf**) a;
    sized_buf **buf2 = (sized_buf**) b;
    return seq_cmp(*buf1, *buf2);
}

// Common subroutine of couchstore_docinfos_by_{ids, sequence}
static couchstore_error_t iterate_docinfos(Db *db,
                                           const sized_buf keys[],
                                           unsigned numDocs,
                                           node_pointer *tree,
                                           int (*key_ptr_compare)(const void *, const void *),
                                           int (*key_compare)(const sized_buf *k1, const sized_buf *k2),
                                           couchstore_changes_callback_fn callback,
                                           int fold,
                                           void *ctx)
{
    couchstore_error_t errcode = COUCHSTORE_SUCCESS;
    const sized_buf **keyptrs = NULL;
    error_unless(!db->dropped, COUCHSTORE_ERROR_FILE_CLOSED);
    // Nothing to do if the tree is empty
    if (tree == NULL) {
        return COUCHSTORE_SUCCESS;
    }

    if(numDocs <= 0) {
        return COUCHSTORE_ERROR_INVALID_ARGUMENTS;
    }

    // Create an array of *pointers to* sized_bufs, which is what btree_lookup wants:
    keyptrs = static_cast<const sized_buf**>(cb_malloc(numDocs * sizeof(sized_buf*)));
    error_unless(keyptrs, COUCHSTORE_ERROR_ALLOC_FAIL);

    {
        unsigned i;
        for (i = 0; i< numDocs; ++i) {
            keyptrs[i] = &keys[i];
        }
        if (!fold) {
            // Sort the key pointers:
            qsort(keyptrs, numDocs, sizeof(keyptrs[0]), key_ptr_compare);
        }

        // Construct the lookup request:
        lookup_context cbctx = {db, 0, callback, ctx, (tree == db->header.by_id_root), 0, NULL};
        couchfile_lookup_request rq;
        rq.cmp.compare = key_compare;
        rq.file = &db->file;
        rq.num_keys = numDocs;
        rq.keys = (sized_buf**) keyptrs;
        rq.callback_ctx = &cbctx;
        rq.fetch_callback = lookup_callback;
        rq.node_callback = NULL;
        rq.fold = fold;

        // Go!
        error_pass(btree_lookup(&rq, tree->pointer));
    }
cleanup:
    cb_free(keyptrs);
    return errcode;
}

LIBCOUCHSTORE_API
couchstore_error_t couchstore_docinfos_by_id(Db *db,
                                             const sized_buf ids[],
                                             unsigned numDocs,
                                             couchstore_docinfos_options options,
                                             couchstore_changes_callback_fn callback,
                                             void *ctx)
{
    return iterate_docinfos(db, ids, numDocs,
                            db->header.by_id_root, id_ptr_cmp, ebin_cmp,
                            callback,
                            (options & RANGES) != 0,
                            ctx);
}

LIBCOUCHSTORE_API
couchstore_error_t couchstore_docinfos_by_sequence(Db *db,
                                                   const uint64_t sequence[],
                                                   unsigned numDocs,
                                                   couchstore_docinfos_options options,
                                                   couchstore_changes_callback_fn callback,
                                                   void *ctx)
{
    // Create the array of keys:
    sized_buf *keylist = static_cast<sized_buf*>(cb_malloc(numDocs * sizeof(sized_buf)));
    raw_by_seq_key *keyvalues = static_cast<raw_by_seq_key*>(cb_malloc(numDocs * sizeof(raw_by_seq_key)));
    couchstore_error_t errcode;
    error_unless(!db->dropped, COUCHSTORE_ERROR_FILE_CLOSED);
    error_unless(keylist && keyvalues, COUCHSTORE_ERROR_ALLOC_FAIL);
    unsigned i;
    for (i = 0; i< numDocs; ++i) {
        encode_raw48(sequence[i], &keyvalues[i].sequence);
        keylist[i].buf = static_cast<char*>((void*) &keyvalues[i]);
        keylist[i].size = sizeof(keyvalues[i]);
    }

    error_pass(iterate_docinfos(db, keylist, numDocs,
                                db->header.by_seq_root, seq_ptr_cmp, seq_cmp,
                                callback,
                                (options & RANGES) != 0,
                                ctx));
cleanup:
    cb_free(keylist);
    cb_free(keyvalues);
    return errcode;
}

LIBCOUCHSTORE_API
couchstore_error_t couchstore_db_info(Db *db, DbInfo* dbinfo) {
    if (db == NULL || dbinfo == NULL) {
        return COUCHSTORE_ERROR_INVALID_ARGUMENTS;
    }
    const node_pointer *id_root = db->header.by_id_root;
    const node_pointer *seq_root = db->header.by_seq_root;
    const node_pointer *local_root = db->header.local_docs_root;
    dbinfo->filename = db->file.path;
    dbinfo->header_position = db->header.position;
    dbinfo->last_sequence = db->header.update_seq;
    dbinfo->purge_seq = db->header.purge_seq;
    dbinfo->deleted_count = dbinfo->doc_count = dbinfo->space_used = 0;
    dbinfo->file_size = db->file.pos;
    if (id_root) {
        raw_by_id_reduce* id_reduce = (raw_by_id_reduce*) id_root->reduce_value.buf;
        dbinfo->doc_count = decode_raw40(id_reduce->notdeleted);
        dbinfo->deleted_count = decode_raw40(id_reduce->deleted);
        dbinfo->space_used = decode_raw48(id_reduce->size);
        dbinfo->space_used += id_root->subtreesize;
    }
    if(seq_root) {
        dbinfo->space_used += seq_root->subtreesize;
    }
    if(local_root) {
        dbinfo->space_used += local_root->subtreesize;
    }
    return COUCHSTORE_SUCCESS;
}

static couchstore_error_t local_doc_fetch(couchfile_lookup_request *rq,
                                          const sized_buf *k,
                                          const sized_buf *v)
{
    LocalDoc **lDoc = (LocalDoc **) rq->callback_ctx;
    LocalDoc *dp;

    if (!v) {
        *lDoc = NULL;
        return COUCHSTORE_SUCCESS;
    }
    fatbuf *ldbuf = fatbuf_alloc(sizeof(LocalDoc) + k->size + v->size);
    if (ldbuf == NULL) {
        return COUCHSTORE_ERROR_ALLOC_FAIL;
    }

    dp = *lDoc = (LocalDoc *) fatbuf_get(ldbuf, sizeof(LocalDoc));
    dp->id.buf = (char *) fatbuf_get(ldbuf, k->size);
    dp->id.size = k->size;

    dp->json.buf = (char *) fatbuf_get(ldbuf, v->size);
    dp->json.size = v->size;

    dp->deleted = 0;

    memcpy(dp->id.buf, k->buf, k->size);
    memcpy(dp->json.buf, v->buf, v->size);

    return COUCHSTORE_SUCCESS;
}

LIBCOUCHSTORE_API
couchstore_error_t couchstore_open_local_document(Db *db,
                                                  const void *id,
                                                  size_t idlen,
                                                  LocalDoc **pDoc)
{
    sized_buf key;
    sized_buf *keylist = &key;
    couchfile_lookup_request rq;
    couchstore_error_t errcode;
    error_unless(!db->dropped, COUCHSTORE_ERROR_FILE_CLOSED);
    if (db->header.local_docs_root == NULL) {
        return COUCHSTORE_ERROR_DOC_NOT_FOUND;
    }

    key.buf = (char *) id;
    key.size = idlen;

    rq.cmp.compare = ebin_cmp;
    rq.file = &db->file;
    rq.num_keys = 1;
    rq.keys = &keylist;
    rq.callback_ctx = pDoc;
    rq.fetch_callback = local_doc_fetch;
    rq.node_callback = NULL;
    rq.fold = 0;

    errcode = btree_lookup(&rq, db->header.local_docs_root->pointer);
    if (errcode == COUCHSTORE_SUCCESS) {
        if (*pDoc == NULL) {
            errcode = COUCHSTORE_ERROR_DOC_NOT_FOUND;
        }
    }
cleanup:
    return errcode;
}

LIBCOUCHSTORE_API
couchstore_error_t couchstore_save_local_document(Db *db, LocalDoc *lDoc)
{
    couchstore_error_t errcode;
    couchfile_modify_action ldupdate;
    node_pointer *nroot = NULL;
    error_unless(!db->dropped, COUCHSTORE_ERROR_FILE_CLOSED);

    if (lDoc->deleted) {
        ldupdate.type = ACTION_REMOVE;
    } else {
        ldupdate.type = ACTION_INSERT;
    }

    ldupdate.key = &lDoc->id;
    ldupdate.value.data = &lDoc->json;

    couchfile_modify_request rq;
    rq.cmp.compare = ebin_cmp;
    rq.num_actions = 1;
    rq.actions = &ldupdate;
    rq.fetch_callback = NULL;
    rq.reduce = NULL;
    rq.rereduce = NULL;
    rq.file = &db->file;
    rq.enable_purging = false;
    rq.purge_kp = NULL;
    rq.purge_kv = NULL;
    rq.compacting = 0;
    rq.kv_chunk_threshold = DB_CHUNK_THRESHOLD;
    rq.kp_chunk_threshold = DB_CHUNK_THRESHOLD;

    nroot = modify_btree(&rq, db->header.local_docs_root, &errcode);
    if (errcode == COUCHSTORE_SUCCESS && nroot != db->header.local_docs_root) {
        cb_free(db->header.local_docs_root);
        db->header.local_docs_root = nroot;
    }

cleanup:
    return errcode;
}

LIBCOUCHSTORE_API
void couchstore_free_local_document(LocalDoc *lDoc)
{
    if (lDoc) {
        char *offset = (char *) (&((fatbuf *) NULL)->buf);
        fatbuf_free((fatbuf *) ((char *)lDoc - (char *)offset));
    }
}

LIBCOUCHSTORE_API
couchstore_error_t couchstore_last_os_error(const Db *db,
                                            char* buf,
                                            size_t size) {
    if (db == NULL || buf == nullptr || size == 0) {
        return COUCHSTORE_ERROR_INVALID_ARGUMENTS;
    }
    const couchstore_error_info_t *err = &db->file.lastError;

    int nw;

#ifdef WIN32
    char* win_msg = NULL;
    FormatMessageA(FORMAT_MESSAGE_ALLOCATE_BUFFER |
                   FORMAT_MESSAGE_FROM_SYSTEM |
                   FORMAT_MESSAGE_IGNORE_INSERTS,
                   NULL, err->error,
                   MAKELANGID(LANG_NEUTRAL, SUBLANG_DEFAULT),
                   (LPTSTR) &win_msg,
                   0, NULL);
    nw = _snprintf(buf, size, "WINAPI error = %d: '%s'", err->error, win_msg);
    LocalFree(win_msg);
#else
    nw = snprintf(buf, size, "errno = %d: '%s'",
                      err->error, strerror(err->error));
#endif

    if (nw < 0) {
        return COUCHSTORE_ERROR_ALLOC_FAIL;
    } if (nw >= size) {
        /* Truncate the error message */
        buf[size - 1] = '\0';
    }

    return COUCHSTORE_SUCCESS;
}

static couchstore_error_t btree_eval_seq_reduce(Db *db,
                                                uint64_t *accum,
                                                sized_buf *left,
                                                sized_buf *right,
                                                bool past_left_edge,
                                                uint64_t diskpos) {
    couchstore_error_t errcode = COUCHSTORE_SUCCESS;
    int bufpos = 1, nodebuflen = 0;
    int node_type;
    char *nodebuf = NULL;
    nodebuflen = pread_compressed(&db->file, diskpos, &nodebuf);
    error_unless(nodebuflen >= 0, (static_cast<couchstore_error_t>(nodebuflen)));  // if negative, it's an error code

    node_type = nodebuf[0];
    while(bufpos < nodebuflen) {
        sized_buf k, v;
        bufpos += read_kv(nodebuf + bufpos, &k, &v);
        int left_cmp = seq_cmp(&k, left);
        int right_cmp = seq_cmp(&k, right);
        if(left_cmp < 0) {
            continue;
        }
        if(node_type == KP_NODE) {
            // In-range Item in a KP Node
            const raw_node_pointer *raw = (const raw_node_pointer*)v.buf;
            const raw_by_seq_reduce *rawreduce = (const raw_by_seq_reduce*) (v.buf + sizeof(raw_node_pointer));
            uint64_t subcount = decode_raw40(rawreduce->count);
            uint64_t pointer = decode_raw48(raw->pointer);
            if((left_cmp >= 0 && !past_left_edge) || right_cmp >= 0) {
                error_pass(btree_eval_seq_reduce(db, accum, left, right, past_left_edge, pointer));
                if(right_cmp >= 0) {
                    break;
                } else {
                    past_left_edge = true;
                }
            } else {
                *accum += subcount;
            }
        } else {
            if(right_cmp > 0) {
                break;
            }
            // In-range Item in a KV Node
            *accum += 1;
        }
    }
cleanup:
    if (nodebuf) {
        cb_free(nodebuf);
    }
    return errcode;
}

LIBCOUCHSTORE_API
couchstore_error_t couchstore_changes_count(Db* db,
                                            uint64_t min_seq,
                                            uint64_t max_seq,
                                            uint64_t *count) {
    couchstore_error_t errcode = COUCHSTORE_SUCCESS;
    raw_48 leftkr, rightkr;
    sized_buf leftk, rightk;
    leftk.buf = (char*) &leftkr;
    rightk.buf = (char*) &rightkr;
    leftk.size = 6;
    rightk.size = 6;
    encode_raw48(min_seq, &leftkr);
    encode_raw48(max_seq, &rightkr);

    *count = 0;
    if(db->header.by_seq_root) {
        error_pass(btree_eval_seq_reduce(db, count, &leftk, &rightk, false,
                                         db->header.by_seq_root->pointer));
    }
cleanup:
    return errcode;
}<|MERGE_RESOLUTION|>--- conflicted
+++ resolved
@@ -359,44 +359,7 @@
     }
     couchstore_error_t error = tree_file_close(&db->file);
     db->dropped = 1;
-<<<<<<< HEAD
     return error;
-=======
-    return COUCHSTORE_SUCCESS;
-}
-
-LIBCOUCHSTORE_API
-couchstore_error_t couchstore_reopen_file(Db* db, const char* filename, couchstore_open_flags flags)
-{
-    couchstore_error_t errcode = COUCHSTORE_SUCCESS;
-    if(!db->dropped) {
-        return COUCHSTORE_SUCCESS;
-    }
-    db_header previous = db->header;
-    int openflags = 0;
-    if(flags & COUCHSTORE_OPEN_FLAG_RDONLY) {
-        openflags = O_RDONLY;
-    } else {
-        openflags = O_RDWR;
-    }
-
-    error_pass(tree_file_open(&db->file,
-                              filename,
-                              openflags,
-                              db->file.crc_mode,
-                              db->file.ops));
-    error_pass(find_header_at_pos(db, previous.position));
-    cb_free(previous.by_id_root);
-    cb_free(previous.by_seq_root);
-    cb_free(previous.local_docs_root);
-
-    // Assume we've got the same file if we find a header with the
-    // same update_seq at the old position.
-    error_unless(previous.update_seq == db->header.update_seq, COUCHSTORE_ERROR_DB_NO_LONGER_VALID);
-    db->dropped = 0;
-cleanup:
-    return errcode;
->>>>>>> 13d4a251
 }
 
 LIBCOUCHSTORE_API
