--- conflicted
+++ resolved
@@ -13,11 +13,7 @@
 #include "crc32.h"
 #include "util.h"
 
-<<<<<<< HEAD
-static ssize_t raw_write(tree_file *file, const sized_buf *buf, off_t pos)
-=======
-static ssize_t raw_write(Db *db, const sized_buf *buf, cs_off_t pos)
->>>>>>> 8172fccc
+static ssize_t raw_write(tree_file *file, const sized_buf *buf, cs_off_t pos)
 {
     cs_off_t write_pos = pos;
     size_t buf_pos = 0;
@@ -50,15 +46,9 @@
     return (ssize_t)(write_pos - pos);
 }
 
-<<<<<<< HEAD
-couchstore_error_t db_write_header(tree_file *file, sized_buf *buf, off_t *pos)
+couchstore_error_t db_write_header(tree_file *file, sized_buf *buf, cs_off_t *pos)
 {
-    off_t write_pos = file->pos;
-=======
-couchstore_error_t db_write_header(Db *db, sized_buf *buf, cs_off_t *pos)
-{
-    cs_off_t write_pos = db->file_pos;
->>>>>>> 8172fccc
+    cs_off_t write_pos = file->pos;
     ssize_t written;
     uint32_t size = htonl(buf->size + 4); //Len before header includes hash len.
     uint32_t crc32 = htonl(hash_crc32(buf->buf, buf->size));
@@ -91,17 +81,10 @@
     return COUCHSTORE_SUCCESS;
 }
 
-<<<<<<< HEAD
-int db_write_buf(tree_file *file, const sized_buf *buf, off_t *pos, size_t *disk_size)
+int db_write_buf(tree_file *file, const sized_buf *buf, cs_off_t *pos, size_t *disk_size)
 {
-    off_t write_pos = file->pos;
-    off_t end_pos = write_pos;
-=======
-int db_write_buf(Db *db, const sized_buf *buf, cs_off_t *pos, size_t *disk_size)
-{
-    cs_off_t write_pos = db->file_pos;
+    cs_off_t write_pos = file->pos;
     cs_off_t end_pos = write_pos;
->>>>>>> 8172fccc
     ssize_t written;
     uint32_t size = htonl(buf->size | 0x80000000);
     uint32_t crc32 = htonl(hash_crc32(buf->buf, buf->size));
@@ -137,11 +120,7 @@
     return 0;
 }
 
-<<<<<<< HEAD
-int db_write_buf_compressed(tree_file *file, const sized_buf *buf, off_t *pos, size_t *disk_size)
-=======
-int db_write_buf_compressed(Db *db, const sized_buf *buf, cs_off_t *pos, size_t *disk_size)
->>>>>>> 8172fccc
+int db_write_buf_compressed(tree_file *file, const sized_buf *buf, cs_off_t *pos, size_t *disk_size)
 {
     int errcode = 0;
     sized_buf to_write;
