#include "config.h"
#include "internal.h"
#include "couch_btree.h"
#include "reduces.h"
#include "bitfield.h"
#include "arena.h"
<<<<<<< HEAD
#include "mergesort.h"
=======
#include "tree_writer.h"
>>>>>>> 8db9bae7
#include "node_types.h"
#include "util.h"

#include <stdlib.h>
#include <unistd.h>
#include <stdio.h>

typedef struct compact_ctx {
    TreeWriter* tree_writer;
    /* Using this for stuff that doesn't need to live longer than it takes to write
     * out a b-tree node (the k/v pairs) */
    arena *transient_arena;
    /* This is for stuff that lasts the duration of the b-tree writing (node pointers) */
    arena *persistent_arena;
    couchfile_modify_result *target_mr;
    couchstore_compact_flags flags;
} compact_ctx;

static couchstore_error_t compact_seq_tree(Db* source, Db* target, compact_ctx *ctx);
static couchstore_error_t compact_localdocs_tree(Db* source, Db* target, compact_ctx *ctx);

couchstore_error_t couchstore_compact_db_ex(Db* source, const char* target_filename,
                                            couchstore_compact_flags flags,
                                            const couch_file_ops *ops)
{
    Db* target = NULL;
    couchstore_error_t errcode;
<<<<<<< HEAD
    compact_ctx ctx;
    ctx.id_tmp = NULL;
    ctx.flags = flags;
=======
    compact_ctx ctx = {NULL, new_arena(0), new_arena(0)};
    error_unless(ctx.transient_arena && ctx.persistent_arena, COUCHSTORE_ERROR_ALLOC_FAIL);
>>>>>>> 8db9bae7

    error_pass(couchstore_open_db_ex(target_filename, COUCHSTORE_OPEN_FLAG_CREATE, ops, &target));

    target->file.pos = 1;
    target->header.update_seq = source->header.update_seq;
    if(flags & COUCHSTORE_COMPACT_FLAG_DROP_DELETES) {
        //Count the number of times purge has happened
        target->header.purge_seq = source->header.purge_seq + 1;
    } else {
        target->header.purge_seq = source->header.purge_seq;
    }
    target->header.purge_ptr = source->header.purge_ptr;

    if(source->header.by_seq_root) {
        error_pass(TreeWriterOpen(NULL, ebin_cmp, by_id_reduce, by_id_rereduce, &ctx.tree_writer));
        error_pass(compact_seq_tree(source, target, &ctx));
        error_pass(TreeWriterSort(ctx.tree_writer));
        error_pass(TreeWriterWrite(ctx.tree_writer, &target->file, &target->header.by_id_root));
        TreeWriterFree(ctx.tree_writer);
        ctx.tree_writer = NULL;
    }

    if(source->header.local_docs_root) {
        error_pass(compact_localdocs_tree(source, target, &ctx));
    }
    error_pass(couchstore_commit(target));
cleanup:
    TreeWriterFree(ctx.tree_writer);
    delete_arena(ctx.transient_arena);
    delete_arena(ctx.persistent_arena);
    couchstore_close_db(target);
    if(errcode != COUCHSTORE_SUCCESS && target != NULL) {
        unlink(target_filename);
    }
    return errcode;
}

couchstore_error_t couchstore_compact_db(Db* source, const char* target_filename)
{
    return couchstore_compact_db_ex(source, target_filename, 0, couchstore_get_default_file_ops());
}

//Copy buffer to arena
static sized_buf* arena_copy_buf(arena* a, sized_buf *src)
{
    sized_buf *nbuf = arena_alloc(a, sizeof(sized_buf));
    if(nbuf == NULL) {
        return NULL;
    }
    nbuf->buf = arena_alloc(a, src->size);
    if(nbuf->buf == NULL) {
        return NULL;
    }
    nbuf->size = src->size;
    memcpy(nbuf->buf, src->buf, src->size);
    return nbuf;
}

static couchstore_error_t output_seqtree_item(sized_buf* k, sized_buf *v, compact_ctx *ctx)
{
    couchstore_error_t errcode = COUCHSTORE_SUCCESS;
    sized_buf *k_c = arena_copy_buf(ctx->transient_arena, k);
    if(k_c == NULL) {
        error_pass(COUCHSTORE_ERROR_READ);
    }
    sized_buf *v_c = arena_copy_buf(ctx->transient_arena, v);
    if(v_c == NULL) {
        error_pass(COUCHSTORE_ERROR_READ);
    }

    error_pass(mr_push_item(k_c, v_c, ctx->target_mr));
    
    // Decode the by-sequence index value. See the file format doc or
    // assemble_id_index_value in couch_db.c:
    const raw_seq_index_value* rawSeq = (const raw_seq_index_value*)v->buf;
    uint32_t idsize, datasize;
    decode_kv_length(&rawSeq->sizes, &idsize, &datasize);
    uint32_t revMetaSize = (uint32_t)v->size - (sizeof(raw_seq_index_value) + idsize);
    
    // Set up sized_bufs for the ID tree key and value:
    sized_buf id_k, id_v;
    id_k.buf = (char*)(rawSeq + 1);
    id_k.size = idsize;
    id_v.size = sizeof(raw_id_index_value) + revMetaSize;
    id_v.buf = arena_alloc(ctx->transient_arena, id_v.size);
<<<<<<< HEAD

    raw_id_index_value *raw = (raw_id_index_value*)id_v.buf;
    raw->db_seq = *(raw_48*)k->buf;  //Copy db seq from seq tree key
    raw->size = encode_raw32(datasize);
    raw->bp = rawSeq->bp;
    raw->content_meta = rawSeq->content_meta;
    raw->rev_seq = rawSeq->rev_seq;
    memcpy(raw + 1, (uint8_t*)(rawSeq + 1) + idsize, revMetaSize); //Copy rev_meta
=======
>>>>>>> 8db9bae7

    raw_id_index_value *raw = (raw_id_index_value*)id_v.buf;
    raw->db_seq = *(raw_48*)k->buf;  //Copy db seq from seq tree key
    raw->size = encode_raw32(datasize);
    raw->bp = rawSeq->bp;
    raw->content_meta = rawSeq->content_meta;
    raw->rev_seq = rawSeq->rev_seq;
    memcpy(raw + 1, (uint8_t*)(rawSeq + 1) + idsize, revMetaSize); //Copy rev_meta

    error_pass(TreeWriterAddItem(ctx->tree_writer, id_k, id_v));

    if(ctx->target_mr->count == 0) {
        /* No items queued, we must have just flushed. We can safely rewind the transient arena. */
        arena_free_all(ctx->transient_arena);
    }

cleanup:
    return errcode;
}

static couchstore_error_t compact_seq_fetchcb(couchfile_lookup_request *rq, void *k, sized_buf *v)
{
    compact_ctx *ctx = (compact_ctx *) rq->callback_ctx;
    raw_seq_index_value* rawSeq = (raw_seq_index_value*)v->buf;
    uint64_t bpWithDeleted = decode_raw48(rawSeq->bp);
    uint64_t bp = bpWithDeleted & ~BP_DELETED_FLAG;
<<<<<<< HEAD
    if((bpWithDeleted & BP_DELETED_FLAG) &&
       (ctx->flags & COUCHSTORE_COMPACT_FLAG_DROP_DELETES)) {
        return COUCHSTORE_SUCCESS;
    }

=======
>>>>>>> 8db9bae7
    if(bp != 0) {
        off_t new_bp = 0;
        // Copy the document from the old db file to the new one:
        size_t new_size = 0;
        sized_buf item;
        item.buf = NULL;

<<<<<<< HEAD
        int itemsize = pread_bin(rq->db, bp, &item.buf);
=======
        int itemsize = pread_bin(rq->file, bp, &item.buf);
>>>>>>> 8db9bae7
        if(itemsize < 0)
        {
            return itemsize;
        }
        item.size = itemsize;

        db_write_buf(ctx->target_mr->rq->file, &item, &new_bp, &new_size);

        bpWithDeleted = (bpWithDeleted & BP_DELETED_FLAG) | new_bp;  //Preserve high bit
        rawSeq->bp = encode_raw48(bpWithDeleted);
        free(item.buf);
    }

    return output_seqtree_item(k, v, ctx);
}

static couchstore_error_t compact_seq_tree(Db* source, Db* target, compact_ctx *ctx)
{
    couchstore_error_t errcode;
    compare_info seqcmp;
    sized_buf tmp;
    seqcmp.compare = seq_cmp;
    seqcmp.arg = &tmp;
    couchfile_lookup_request srcfold;
    sized_buf low_key;
    //Keys in seq tree are 48-bit numbers, this is 0, lowest possible key
    low_key.buf = "\0\0\0\0\0\0";
    low_key.size = 6;
    sized_buf *low_key_list = &low_key;

    ctx->target_mr = new_btree_modres(ctx->persistent_arena, ctx->transient_arena, &target->file,
            &seqcmp, by_seq_reduce, by_seq_rereduce);
    if(ctx->target_mr == NULL) {
        error_pass(COUCHSTORE_ERROR_ALLOC_FAIL);
    }

    srcfold.cmp = seqcmp;
    srcfold.file = &source->file;
    srcfold.num_keys = 1;
    srcfold.keys = &low_key_list;
    srcfold.fold = 1;
    srcfold.in_fold = 1;
    srcfold.callback_ctx = ctx;
    srcfold.fetch_callback = compact_seq_fetchcb;
    srcfold.node_callback = NULL;

    errcode = btree_lookup(&srcfold, source->header.by_seq_root->pointer);
    if(errcode == COUCHSTORE_SUCCESS) {
        target->header.by_seq_root = complete_new_btree(ctx->target_mr, &errcode);
    }
cleanup:
    arena_free_all(ctx->persistent_arena);
    arena_free_all(ctx->transient_arena);
    return errcode;
}

static couchstore_error_t compact_localdocs_fetchcb(couchfile_lookup_request *rq, void *k, sized_buf *v)
{
    compact_ctx *ctx = (compact_ctx *) rq->callback_ctx;
    //printf("V: '%.*s'\n", v->size, v->buf);
    return mr_push_item(arena_copy_buf(ctx->persistent_arena, k),
            arena_copy_buf(ctx->persistent_arena, v), ctx->target_mr);
}

static couchstore_error_t compact_localdocs_tree(Db* source, Db* target, compact_ctx *ctx)
{
    couchstore_error_t errcode;
    compare_info idcmp;
    sized_buf tmp;
    idcmp.compare = ebin_cmp;
    idcmp.arg = &tmp;
    couchfile_lookup_request srcfold;

    sized_buf low_key;
    low_key.buf = NULL;
    low_key.size = 0;
    sized_buf *low_key_list = &low_key;

    ctx->target_mr = new_btree_modres(ctx->persistent_arena, NULL, &target->file,
                                      &idcmp, NULL, NULL);
    if(ctx->target_mr == NULL) {
        error_pass(COUCHSTORE_ERROR_ALLOC_FAIL);
    }

    srcfold.cmp = idcmp;
    srcfold.file = &source->file;
    srcfold.num_keys = 1;
    srcfold.keys = &low_key_list;
    srcfold.fold = 1;
    srcfold.in_fold = 1;
    srcfold.callback_ctx = ctx;
    srcfold.fetch_callback = compact_localdocs_fetchcb;
    srcfold.node_callback = NULL;

    errcode = btree_lookup(&srcfold, source->header.local_docs_root->pointer);
    if(errcode == COUCHSTORE_SUCCESS) {
        target->header.local_docs_root = complete_new_btree(ctx->target_mr, &errcode);
    }
cleanup:
    arena_free_all(ctx->persistent_arena);
    return errcode;
}
<|MERGE_RESOLUTION|>--- conflicted
+++ resolved
@@ -4,11 +4,7 @@
 #include "reduces.h"
 #include "bitfield.h"
 #include "arena.h"
-<<<<<<< HEAD
-#include "mergesort.h"
-=======
 #include "tree_writer.h"
->>>>>>> 8db9bae7
 #include "node_types.h"
 #include "util.h"
 
@@ -36,14 +32,9 @@
 {
     Db* target = NULL;
     couchstore_error_t errcode;
-<<<<<<< HEAD
-    compact_ctx ctx;
-    ctx.id_tmp = NULL;
+    compact_ctx ctx = {NULL, new_arena(0), new_arena(0)};
     ctx.flags = flags;
-=======
-    compact_ctx ctx = {NULL, new_arena(0), new_arena(0)};
     error_unless(ctx.transient_arena && ctx.persistent_arena, COUCHSTORE_ERROR_ALLOC_FAIL);
->>>>>>> 8db9bae7
 
     error_pass(couchstore_open_db_ex(target_filename, COUCHSTORE_OPEN_FLAG_CREATE, ops, &target));
 
@@ -129,7 +120,6 @@
     id_k.size = idsize;
     id_v.size = sizeof(raw_id_index_value) + revMetaSize;
     id_v.buf = arena_alloc(ctx->transient_arena, id_v.size);
-<<<<<<< HEAD
 
     raw_id_index_value *raw = (raw_id_index_value*)id_v.buf;
     raw->db_seq = *(raw_48*)k->buf;  //Copy db seq from seq tree key
@@ -138,16 +128,6 @@
     raw->content_meta = rawSeq->content_meta;
     raw->rev_seq = rawSeq->rev_seq;
     memcpy(raw + 1, (uint8_t*)(rawSeq + 1) + idsize, revMetaSize); //Copy rev_meta
-=======
->>>>>>> 8db9bae7
-
-    raw_id_index_value *raw = (raw_id_index_value*)id_v.buf;
-    raw->db_seq = *(raw_48*)k->buf;  //Copy db seq from seq tree key
-    raw->size = encode_raw32(datasize);
-    raw->bp = rawSeq->bp;
-    raw->content_meta = rawSeq->content_meta;
-    raw->rev_seq = rawSeq->rev_seq;
-    memcpy(raw + 1, (uint8_t*)(rawSeq + 1) + idsize, revMetaSize); //Copy rev_meta
 
     error_pass(TreeWriterAddItem(ctx->tree_writer, id_k, id_v));
 
@@ -166,14 +146,11 @@
     raw_seq_index_value* rawSeq = (raw_seq_index_value*)v->buf;
     uint64_t bpWithDeleted = decode_raw48(rawSeq->bp);
     uint64_t bp = bpWithDeleted & ~BP_DELETED_FLAG;
-<<<<<<< HEAD
     if((bpWithDeleted & BP_DELETED_FLAG) &&
        (ctx->flags & COUCHSTORE_COMPACT_FLAG_DROP_DELETES)) {
         return COUCHSTORE_SUCCESS;
     }
 
-=======
->>>>>>> 8db9bae7
     if(bp != 0) {
         off_t new_bp = 0;
         // Copy the document from the old db file to the new one:
@@ -181,11 +158,7 @@
         sized_buf item;
         item.buf = NULL;
 
-<<<<<<< HEAD
-        int itemsize = pread_bin(rq->db, bp, &item.buf);
-=======
         int itemsize = pread_bin(rq->file, bp, &item.buf);
->>>>>>> 8db9bae7
         if(itemsize < 0)
         {
             return itemsize;
