--- conflicted
+++ resolved
@@ -32,7 +32,7 @@
 {
     Db* target = NULL;
     couchstore_error_t errcode;
-    compact_ctx ctx = {NULL, new_arena(0), new_arena(0)};
+    compact_ctx ctx = {NULL, new_arena(0), new_arena(0), NULL, 0};
     ctx.flags = flags;
     error_unless(ctx.transient_arena && ctx.persistent_arena, COUCHSTORE_ERROR_ALLOC_FAIL);
 
@@ -49,14 +49,7 @@
     target->header.purge_ptr = source->header.purge_ptr;
 
     if(source->header.by_seq_root) {
-<<<<<<< HEAD
         error_pass(TreeWriterOpen(NULL, ebin_cmp, by_id_reduce, by_id_rereduce, &ctx.tree_writer));
-=======
-        ctx.id_tmp = tmpfile();
-        if(!ctx.id_tmp) {
-            error_pass(COUCHSTORE_ERROR_OPEN_FILE);
-        }
->>>>>>> 146c965a
         error_pass(compact_seq_tree(source, target, &ctx));
         error_pass(TreeWriterSort(ctx.tree_writer));
         error_pass(TreeWriterWrite(ctx.tree_writer, &target->file, &target->header.by_id_root));
