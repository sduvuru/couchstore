/* -*- Mode: C; tab-width: 4; c-basic-offset: 4; indent-tabs-mode: nil -*- */
#include "config.h"
<<<<<<< HEAD
=======

#include <assert.h>
#include <platform/cb_malloc.h>
>>>>>>> 13d4a251
#include <stdlib.h>
#include <string.h>
#include <signal.h>

#include "couch_btree.h"
#include "util.h"
#include "arena.h"
#include "node_types.h"
#include "../util.h"
#include "spatial.h"
#include <platform/cbassert.h>

/* NOTE vmx 2014-07-21: spatial_modify.c uses a lot of code from
 * btree_modify.cc. The difference is the different handling of the reduce.
 * In spatial views, we use a reduce function to calculate the enclosing
 * MBB of the parent node, which is then used as key.
 * In the future there should also be a different flushing/leaf node
 * partitioning strategy */

static couchstore_error_t flush_spatial_partial(couchfile_modify_result *res,
                                                size_t mr_quota);

static couchstore_error_t flush_spatial(couchfile_modify_result *res);

/* When flushing the nodes, only fill them up to 2/3 of the threshold.
 * This way future inserts still have room within the nodes without
 * forcing a split immediately */
static couchstore_error_t maybe_flush_spatial(couchfile_modify_result *mr)
{
    if(mr->rq->compacting) {
        /* The compactor can (and should), just write out nodes
         * of size CHUNK_SIZE as soon as it can, so that it can
         * free memory it no longer needs. */
        if (mr->modified && (((mr->node_type == KV_NODE) &&
            mr->node_len > (mr->rq->kv_chunk_threshold * 2 / 3)) ||
            ((mr->node_type == KP_NODE) &&
             mr->node_len > (mr->rq->kp_chunk_threshold * 2 / 3) &&
             mr->count > 1))) {
            return flush_spatial(mr);
        }
    } else if (mr->modified && mr->count > 3) {
        /* Don't write out a partial node unless we've collected
         * at least three items */
        if ((mr->node_type == KV_NODE) &&
             mr->node_len > mr->rq->kv_chunk_threshold) {
            return flush_spatial_partial(
                mr, (mr->rq->kv_chunk_threshold * 2 / 3));
        }
        if ((mr->node_type == KP_NODE) &&
             mr->node_len > mr->rq->kp_chunk_threshold) {
            return flush_spatial_partial(
                mr, (mr->rq->kp_chunk_threshold * 2 / 3));
        }
    }

    return COUCHSTORE_SUCCESS;
}

static nodelist *make_nodelist(arena* a, size_t bufsize)
{
    nodelist *r = (nodelist *) arena_alloc(a, sizeof(nodelist) + bufsize);
    if (r == NULL) {
        return NULL;
    }
    memset(r, 0, sizeof(nodelist));
    r->data.size = bufsize;
    r->data.buf = ((char *) r) + (sizeof(nodelist));
    return r;
}

static couchfile_modify_result *spatial_make_modres(arena* a,
                                            couchfile_modify_request *rq)
{
    couchfile_modify_result *res = (couchfile_modify_result *) arena_alloc(
        a, sizeof(couchfile_modify_result));
    if (res == NULL) {
        return NULL;
    }
    res->rq = rq;
    res->arena = a;
    res->arena_transient = NULL;
    res->values = make_nodelist(a, 0);
    if (res->values == NULL) {
        return NULL;
    }
    res->values_end = res->values;
    res->node_len = 0;
    res->count = 0;
    res->pointers = make_nodelist(a, 0);
    if (res->pointers == NULL) {
        return NULL;
    }
    res->pointers_end = res->pointers;
    res->modified = 0;
    res->node_type = 0;
    res->error_state = 0;
    return res;
}

couchstore_error_t spatial_push_item(sized_buf *k,
                                     sized_buf *v,
                                     couchfile_modify_result *dst)
{
    nodelist *itm = NULL;
    if(dst->arena_transient != NULL)
    {
        itm = make_nodelist(dst->arena_transient, 0);
    } else {
        cb_assert(dst->arena != NULL);
        itm = make_nodelist(dst->arena, 0);
    }
    if (itm == NULL) {
        return COUCHSTORE_ERROR_ALLOC_FAIL;
    }
    itm->data = *v;
    itm->key = *k;
    itm->pointer = NULL;
    dst->values_end->next = itm;
    dst->values_end = itm;
    /* Encoded size (see flush_spatial) */
    dst->node_len += k->size + v->size + sizeof(raw_kv_length);
    dst->count++;
    return maybe_flush_spatial(dst);
}

static nodelist *encode_pointer(arena* a, node_pointer *ptr)
{
    raw_node_pointer *raw;
    nodelist *pel = make_nodelist(
        a, sizeof(raw_node_pointer) + ptr->reduce_value.size);
    if (pel == NULL) {
        return NULL;
    }
    raw = (raw_node_pointer*)pel->data.buf;
    encode_raw48(ptr->pointer, &raw->pointer);
    encode_raw48(ptr->subtreesize, &raw->subtreesize);
    raw->reduce_value_size = encode_raw16((uint16_t)ptr->reduce_value.size);
    memcpy(raw + 1, ptr->reduce_value.buf, ptr->reduce_value.size);
    pel->pointer = ptr;
    pel->key = ptr->key;
    return pel;
}

/* Write the current contents of the values list to disk as a node
 * and add the resulting pointer to the pointers list. */
static couchstore_error_t flush_spatial(couchfile_modify_result *res)
{
    return flush_spatial_partial(res, res->node_len);
}

/* Write a node using enough items from the values list to create a node
 * with uncompressed size of at least mr_quota */
static couchstore_error_t flush_spatial_partial(couchfile_modify_result *res,
                                                size_t mr_quota)
{
    char *dst;
    couchstore_error_t errcode = COUCHSTORE_SUCCESS;
    int itmcount = 0;
    char *nodebuf = NULL;
    sized_buf writebuf;
    char reducebuf[MAX_REDUCTION_SIZE];
    size_t reducesize = 0;
    uint64_t subtreesize = 0;
    cs_off_t diskpos;
    size_t disk_size;
    nodelist *i, *pel;
    node_pointer *ptr;

    if (res->values_end == res->values || ! res->modified) {
        /* Empty */
        return COUCHSTORE_SUCCESS;
    }

    /* nodebuf/writebuf is very short-lived and can be large, so use regular
     * malloc heap for it: */
    nodebuf = (char *) cb_malloc(res->node_len + 1);
    if (nodebuf == NULL) {
        return COUCHSTORE_ERROR_ALLOC_FAIL;
    }

    writebuf.buf = nodebuf;

    dst = nodebuf;
    *(dst++) = (char) res->node_type;

    i = res->values->next;
    /* We don't care that we've reached mr_quota if we haven't written out
     * at least two items and we're not writing a leaf node. */
    while (i != NULL &&
           (mr_quota > 0 || (itmcount < 2 && res->node_type == KP_NODE))) {
        dst = (char *) write_kv(dst, i->key, i->data);
        if (i->pointer) {
            subtreesize += i->pointer->subtreesize;
        }
        mr_quota -= i->key.size + i->data.size + sizeof(raw_kv_length);
        i = i->next;
        res->count--;
        itmcount++;
    }

    writebuf.size = dst - nodebuf;

    errcode = (couchstore_error_t) db_write_buf_compressed(
        res->rq->file, &writebuf, &diskpos, &disk_size);
    cb_free(nodebuf);  /* here endeth the nodebuf. */
    if (errcode != COUCHSTORE_SUCCESS) {
        return errcode;
    }

    /* Store the enclosing MBB in the reducebuf */
    if (res->node_type == KV_NODE && res->rq->reduce) {
        errcode = res->rq->reduce(
            reducebuf, &reducesize, res->values->next, itmcount,
            res->rq->user_reduce_ctx);
        if (errcode != COUCHSTORE_SUCCESS) {
            return errcode;
        }
        cb_assert(reducesize <= sizeof(reducebuf));
    }

    if (res->node_type == KP_NODE && res->rq->rereduce) {
        errcode = res->rq->rereduce(
            reducebuf, &reducesize, res->values->next, itmcount,
            res->rq->user_reduce_ctx);
        if (errcode != COUCHSTORE_SUCCESS) {
            return errcode;
        }
        cb_assert(reducesize <= sizeof(reducebuf));
    }

    /* `reducesize` one time for the key, one time for the actual reduce */
    ptr = (node_pointer *) arena_alloc(
        res->arena, sizeof(node_pointer) + 2 * reducesize);
    if (ptr == NULL) {
        return COUCHSTORE_ERROR_ALLOC_FAIL;
    }

    ptr->key.buf = ((char *)ptr) + sizeof(node_pointer);
    ptr->reduce_value.buf = ((char *)ptr) + sizeof(node_pointer) + reducesize;

    ptr->key.size = reducesize;
    ptr->reduce_value.size = reducesize;

    /* Store the enclosing MBB that was calculate in the reduce function
     * as the key. The reduce also stores it as it is the "Original MBB"
     * used in the RR*-tree algorithm */
    memcpy(ptr->key.buf, reducebuf, reducesize);
    memcpy(ptr->reduce_value.buf, reducebuf, reducesize);

    ptr->subtreesize = subtreesize + disk_size;
    ptr->pointer = diskpos;

    pel = encode_pointer(res->arena, ptr);
    if (pel == NULL) {
        return COUCHSTORE_ERROR_ALLOC_FAIL;
    }

    res->pointers_end->next = pel;
    res->pointers_end = pel;

    res->node_len -= (writebuf.size - 1);

    res->values->next = i;
    if(i == NULL) {
        res->values_end = res->values;
    }

    return COUCHSTORE_SUCCESS;
}

/* Move src pointers list to dst node's values list. */
static couchstore_error_t spatial_move_pointers(couchfile_modify_result *src,
                                                couchfile_modify_result *dst)
{
    nodelist *ptr, *next;

    couchstore_error_t errcode = COUCHSTORE_SUCCESS;
    if (src->pointers_end == src->pointers) {
        return COUCHSTORE_SUCCESS;
    }

    ptr = src->pointers->next;
    next = ptr;
    while (ptr != NULL && errcode == 0) {
        dst->node_len += ptr->data.size + ptr->key.size +
                sizeof(raw_kv_length);
        dst->count++;

        next = ptr->next;
        ptr->next = NULL;

        dst->values_end->next = ptr;
        dst->values_end = ptr;
        ptr = next;
        error_pass(maybe_flush_spatial(dst));
    }

cleanup:
    src->pointers->next = next;
    src->pointers_end = src->pointers;
    return errcode;
}


static node_pointer *spatial_finish_root(couchfile_modify_request *rq,
                                 couchfile_modify_result *root_result,
                                 couchstore_error_t *errcode)
{
    node_pointer *ret_ptr = NULL;
    couchfile_modify_result *collector = spatial_make_modres(root_result->arena, rq);
    if (collector == NULL) {
        *errcode = COUCHSTORE_ERROR_ALLOC_FAIL;
        return NULL;
    }
    collector->modified = 1;
    collector->node_type = KP_NODE;
    flush_spatial(root_result);
    while (1) {
        if (root_result->pointers_end == root_result->pointers->next) {
            /* The root result split into exactly one kp_node.
             * Return the pointer to it. */
            ret_ptr = root_result->pointers_end->pointer;
            break;
        } else {
            couchfile_modify_result *tmp;
            /* The root result split into more than one kp_node.
             * Move the pointer list to the value list and write out the new
             * node. */
            *errcode = spatial_move_pointers(root_result, collector);

            if (*errcode < 0) {
                return NULL;
            }

            *errcode = flush_spatial(collector);
            if (*errcode < 0) {
                return NULL;
            }
            /* Swap root_result and collector mr's. */
            tmp = root_result;
            root_result = collector;
            collector = tmp;
        }
    }

    return ret_ptr;
}


/* Finished creating a new spatial tree, build pointers and get a root node. */
node_pointer* complete_new_spatial(couchfile_modify_result* mr,
                                   couchstore_error_t *errcode)
{
    couchfile_modify_result* targ_mr;
    node_pointer* ret_ptr;

    *errcode = flush_spatial(mr);
    if(*errcode != COUCHSTORE_SUCCESS) {
        return NULL;
    }

    targ_mr = spatial_make_modres(mr->arena, mr->rq);
    if (targ_mr == NULL) {
        *errcode = COUCHSTORE_ERROR_ALLOC_FAIL;
        return NULL;
    }
    targ_mr->modified = 1;
    targ_mr->node_type = KP_NODE;

    *errcode = spatial_move_pointers(mr, targ_mr);
    if(*errcode != COUCHSTORE_SUCCESS) {
        return NULL;
    }

    if(targ_mr->count > 1 || targ_mr->pointers != targ_mr->pointers_end) {
        ret_ptr = spatial_finish_root(mr->rq, targ_mr, errcode);
    } else {
        ret_ptr = targ_mr->values_end->pointer;
    }

    if (*errcode != COUCHSTORE_SUCCESS || ret_ptr == NULL) {
        return NULL;
    }

    ret_ptr = copy_node_pointer(ret_ptr);
    if (ret_ptr == NULL) {
        *errcode = COUCHSTORE_ERROR_ALLOC_FAIL;
    }
    return ret_ptr;
}<|MERGE_RESOLUTION|>--- conflicted
+++ resolved
@@ -1,11 +1,5 @@
 /* -*- Mode: C; tab-width: 4; c-basic-offset: 4; indent-tabs-mode: nil -*- */
 #include "config.h"
-<<<<<<< HEAD
-=======
-
-#include <assert.h>
-#include <platform/cb_malloc.h>
->>>>>>> 13d4a251
 #include <stdlib.h>
 #include <string.h>
 #include <signal.h>
@@ -16,6 +10,7 @@
 #include "node_types.h"
 #include "../util.h"
 #include "spatial.h"
+#include <platform/cb_malloc.h>
 #include <platform/cbassert.h>
 
 /* NOTE vmx 2014-07-21: spatial_modify.c uses a lot of code from
