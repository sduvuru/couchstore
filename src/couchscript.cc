--- conflicted
+++ resolved
@@ -1,21 +1,15 @@
 /* -*- Mode: C; tab-width: 4; c-basic-offset: 4; indent-tabs-mode: nil -*- */
 #include "config.h"
-<<<<<<< HEAD
 #include <errno.h>
 #include <iostream>
-=======
-
-#include <iostream>
-#include <cassert>
-#include <errno.h>
-#include <platform/cb_malloc.h>
->>>>>>> 13d4a251
+
 #include <string.h>
 #include <sysexits.h>
 #include <stdlib.h>
 #include <unistd.h>
 #include <sstream>
 #include <string>
+#include <platform/cb_malloc.h>
 #include <platform/cbassert.h>
 #include <libcouchstore/couch_db.h>
 #include "internal.h"
@@ -330,29 +324,16 @@
     {
     public:
         BulkData(unsigned n) : size(n),
-<<<<<<< HEAD
-            docs(static_cast<Doc **>(calloc(size, sizeof(Doc *)))),
-            infos(static_cast<DocInfo **>(calloc(size, sizeof(DocInfo *)))) {
+            docs(static_cast<Doc **>(cb_calloc(size, sizeof(Doc *)))),
+            infos(static_cast<DocInfo **>(cb_calloc(size, sizeof(DocInfo *)))) {
             cb_assert(docs);
             cb_assert(infos);
 
             for (unsigned i = 0; i < size; ++i) {
-                docs[i] = static_cast<Doc *>(calloc(1, sizeof(Doc)));
+                docs[i] = static_cast<Doc *>(cb_calloc(1, sizeof(Doc)));
                 cb_assert(docs[i]);
-                infos[i] = static_cast<DocInfo *>(calloc(1, sizeof(DocInfo)));
+                infos[i] = static_cast<DocInfo *>(cb_calloc(1, sizeof(DocInfo)));
                 cb_assert(infos[i]);
-=======
-            docs(static_cast<Doc **>(cb_calloc(size, sizeof(Doc *)))),
-            infos(static_cast<DocInfo **>(cb_calloc(size, sizeof(DocInfo *)))) {
-            assert(docs);
-            assert(infos);
-
-            for (unsigned i = 0; i < size; ++i) {
-                docs[i] = static_cast<Doc *>(cb_calloc(1, sizeof(Doc)));
-                assert(docs[i]);
-                infos[i] = static_cast<DocInfo *>(cb_calloc(1, sizeof(DocInfo)));
-                assert(infos[i]);
->>>>>>> 13d4a251
             }
         }
 
