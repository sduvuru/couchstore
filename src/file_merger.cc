/* -*- Mode: C; tab-width: 4; c-basic-offset: 4; indent-tabs-mode: nil -*- */

/**
 * @copyright 2013 Couchbase, Inc.
 *
 * @author Filipe Manana  <filipe@couchbase.com>
 * @author Aliaksey Kandratsenka <alk@tut.by> (small optimization)
 *
 * Licensed under the Apache License, Version 2.0 (the "License"); you may not
 * use this file except in compliance with the License. You may obtain a copy of
 * the License at
 *
 *  http://www.apache.org/licenses/LICENSE-2.0
 *
 * Unless required by applicable law or agreed to in writing, software
 * distributed under the License is distributed on an "AS IS" BASIS, WITHOUT
 * WARRANTIES OR CONDITIONS OF ANY KIND, either express or implied. See the
 * License for the specific language governing permissions and limitations under
 * the License.
 **/

#include "file_merger.h"

#include <stdlib.h>
<<<<<<< HEAD
=======
#include <platform/cb_malloc.h>
#include <assert.h>
>>>>>>> 13d4a251
#include <string.h>
#include <platform/cbassert.h>


typedef struct {
    void      *data;
    unsigned  file;
} record_t;

#define FREE_RECORD(ctx, rec)                                \
    do {                                                     \
        (*(ctx)->free_record)((rec)->data, (ctx)->user_ctx); \
        cb_free((rec));                                         \
    } while (0)

struct file_merger_ctx_t;

typedef struct {
    struct file_merger_ctx_t  *ctx;
    record_t                  **data;
    unsigned                  count;
} sorted_vector_t;

typedef struct file_merger_ctx_t {
    unsigned                            num_files;
    FILE                                **files;
    FILE                                *dest_file;
    file_merger_read_record_t           read_record;
    file_merger_write_record_t          write_record;
    file_merger_record_free_t           free_record;
    file_merger_compare_records_t       compare_records;
    file_merger_deduplicate_records_t   dedup_records;
    file_merger_feed_record_t           feed_record;
    void                                *user_ctx;
    sorted_vector_t                     sorted_vector;
} file_merger_ctx_t;


static int  init_sorted_vector(sorted_vector_t *sorted_vector, unsigned max_elements, file_merger_ctx_t *ctx);
static void sorted_vector_destroy(sorted_vector_t *sorted_vector);
static void sorted_vector_pop(sorted_vector_t *sorted_vector,
                              record_t ***records,
                              size_t *n);
static int  sorted_vector_add(sorted_vector_t *sorted_vector, record_t *record);

static file_merger_error_t do_merge_files(file_merger_ctx_t *ctx);
static void free_all_records(file_merger_ctx_t *ctx, record_t **records,
                             int offset, int num);


file_merger_error_t merge_files(const char *source_files[],
                                unsigned num_files,
                                const char *dest_file,
                                file_merger_read_record_t read_record,
                                file_merger_write_record_t write_record,
                                file_merger_feed_record_t feed_record,
                                file_merger_compare_records_t compare_records,
                                file_merger_deduplicate_records_t dedup_records,
                                file_merger_record_free_t free_record,
                                int skip_writeback,
                                void *user_ctx)
{
    file_merger_ctx_t ctx;
    file_merger_error_t ret;
    unsigned i, j;

    if (num_files == 0) {
        return FILE_MERGER_ERROR_BAD_ARG;
    }

    ctx.num_files = num_files;
    ctx.read_record = read_record;
    ctx.write_record = write_record;
    ctx.free_record = free_record;
    ctx.compare_records = compare_records;
    ctx.user_ctx = user_ctx;
    ctx.feed_record = feed_record;
    ctx.dedup_records = dedup_records;

    if (feed_record && skip_writeback) {
        ctx.dest_file = NULL;
    } else {
        ctx.dest_file = fopen(dest_file, "ab");
    }

    if (!init_sorted_vector(&ctx.sorted_vector, num_files, &ctx)) {
        return FILE_MERGER_ERROR_ALLOC;
    }

    if (feed_record == NULL && ctx.dest_file == NULL) {
        sorted_vector_destroy(&ctx.sorted_vector);
        return FILE_MERGER_ERROR_OPEN_FILE;
    }

    ctx.files = (FILE **) cb_malloc(sizeof(FILE *) * num_files);

    if (ctx.files == NULL) {
        sorted_vector_destroy(&ctx.sorted_vector);
        fclose(ctx.dest_file);
        return FILE_MERGER_ERROR_ALLOC;
    }

    for (i = 0; i < num_files; ++i) {
        ctx.files[i] = fopen(source_files[i], "rb");

        if (ctx.files[i] == NULL) {
            for (j = 0; j < i; ++j) {
                fclose(ctx.files[j]);
            }
            cb_free(ctx.files);
            fclose(ctx.dest_file);
            sorted_vector_destroy(&ctx.sorted_vector);

            return FILE_MERGER_ERROR_OPEN_FILE;
        }
    }

    ret = do_merge_files(&ctx);

    for (i = 0; i < ctx.num_files; ++i) {
        if (ctx.files[i] != NULL) {
            fclose(ctx.files[i]);
        }
    }
    cb_free(ctx.files);
    sorted_vector_destroy(&ctx.sorted_vector);
    if (ctx.dest_file) {
        fclose(ctx.dest_file);
    }

    return ret;
}


static file_merger_error_t do_merge_files(file_merger_ctx_t *ctx)
{
    unsigned i;

    for (i = 0; i < ctx->num_files; ++i) {
        FILE *f = ctx->files[i];
        int record_len;
        void *record_data;
        record_t *record;

        record_len = (*ctx->read_record)(f, &record_data, ctx->user_ctx);

        if (record_len == 0) {
            fclose(f);
            ctx->files[i] = NULL;
        } else if (record_len < 0) {
            return (file_merger_error_t) record_len;
        } else {
            int rv;
            record = (record_t *) cb_malloc(sizeof(*record));
            if (record == NULL) {
                return FILE_MERGER_ERROR_ALLOC;
            }
            record->data = record_data;
            record->file = i;
            rv = sorted_vector_add(&ctx->sorted_vector, record);
            if (!rv) {
                FREE_RECORD(ctx, record);
                return FILE_MERGER_SORT_ERROR;
            }
        }
    }

    while (ctx->sorted_vector.count != 0) {
        record_t **records;
        size_t n;
        size_t i;
        void *record_data;
        int record_len;
        file_merger_error_t ret;

        /* The head of the list is the required item which needs to be written
         * to the output destination records file.
         * For each duplicated item that is eliminated (elements of linked
         * list), we need to read one record from the same file as the
         * duplicated record came from and add them to the sort vector.
         */
        sorted_vector_pop(&ctx->sorted_vector, &records, &n);
        cb_assert(records != NULL);
        cb_assert(n != 0);

        if (ctx->feed_record) {
            ret = (*ctx->feed_record)(records[0]->data, ctx->user_ctx);
            if (ret != FILE_MERGER_SUCCESS) {
                free_all_records(ctx, records, 0, n);
                return ret;
            }
        } else {
            cb_assert(ctx->dest_file != NULL);
        }

        if (ctx->dest_file) {
            ret = (*ctx->write_record)(ctx->dest_file, records[0]->data, ctx->user_ctx);
            if (ret != FILE_MERGER_SUCCESS) {
                free_all_records(ctx, records, 0, n);
                return ret;
            }
        }

        for (i = 0; i < n; i++) {
            record_len = (*ctx->read_record)(ctx->files[records[i]->file],
                                             &record_data,
                                             ctx->user_ctx);
            if (record_len == 0) {
                fclose(ctx->files[records[i]->file]);
                ctx->files[records[i]->file] = NULL;
                FREE_RECORD(ctx, records[i]);

            } else if (record_len < 0) {
                free_all_records(ctx, records, i, n);
                return (file_merger_error_t) record_len;
            } else {
                int rv;
                (*ctx->free_record)(records[i]->data, ctx->user_ctx);
                records[i]->data = record_data;
                rv = sorted_vector_add(&ctx->sorted_vector, records[i]);
                if (!rv) {
                    free_all_records(ctx, records, i, n);
                    return FILE_MERGER_SORT_ERROR;
                }
            }
        }

        cb_free(records);
    }

    return FILE_MERGER_SUCCESS;
}


static void free_all_records(file_merger_ctx_t *ctx, record_t **records,
                             int offset, int num) {
    for (; offset < num; offset++) {
        FREE_RECORD(ctx, records[offset]);
    }
    cb_free(records);
}


static int init_sorted_vector(sorted_vector_t *sorted_vector,
                              unsigned max_elements,
                              file_merger_ctx_t *ctx)
{
    sorted_vector->data = (record_t **) cb_malloc(sizeof(record_t *) * max_elements);
    if (sorted_vector->data == NULL) {
        return 0;
    }

    sorted_vector->count = 0;
    sorted_vector->ctx = ctx;

    return 1;
}


static void sorted_vector_destroy(sorted_vector_t *sorted_vector)
{
    unsigned i;

    for (i = 0; i < sorted_vector->count; ++i) {
        FREE_RECORD(sorted_vector->ctx, sorted_vector->data[i]);
    }

    cb_free(sorted_vector->data);
}


#define SORTED_VECTOR_CMP(h, a, b)  \
    (*(h)->ctx->compare_records)((a)->data, (b)->data, (h)->ctx->user_ctx)

static void sorted_vector_pop(sorted_vector_t *sorted_vector,
                              record_t ***records,
                              size_t *n)
{
    record_t *head;
    file_merger_record_t **duplicates;
    size_t i, j;

    if (sorted_vector->count == 0) {
        *records = NULL;
        *n = 0;
        return;
    }

    /* For deduplication, return the list of records whose keys are equal.
     * Hence they can be eliminated from the sort vector and least element can
     * be picked for writing out to the output file.
     * */
    head = sorted_vector->data[0];

    for (i = 1; sorted_vector->ctx->dedup_records != NULL && i < sorted_vector->count; i++) {
        if (SORTED_VECTOR_CMP(sorted_vector, head, sorted_vector->data[i]) != 0) {
            break;
        }
    }

    *records = (record_t **) cb_malloc(sizeof(record_t *) * i);
    memcpy(*records, sorted_vector->data, sizeof(record_t *) * i);
    *n = i;


    if (i > 1) {
        record_t *tmp;
        duplicates = (file_merger_record_t **) *records;
        j = sorted_vector->ctx->dedup_records(duplicates, i, sorted_vector->ctx->user_ctx);
        tmp = (*records)[0];
        (*records)[0] = (*records)[j];
        (*records)[j] = tmp;
    }

    sorted_vector->count -= i;
    memmove(sorted_vector->data + 0, sorted_vector->data + i,
            sizeof(sorted_vector->data[0]) * (sorted_vector->count));
}


static int sorted_vector_add(sorted_vector_t *sorted_vector, record_t *record)
{
    unsigned l, r;

    if (sorted_vector->count == sorted_vector->ctx->num_files) {
        /* sorted_vector full */
        return 0;
    }

    l = 0;
    r = sorted_vector->count;
    while (r - l > 1) {
        unsigned pos = (l + r) / 2;

        if (SORTED_VECTOR_CMP(sorted_vector, record, sorted_vector->data[pos]) < 0) {
            r = pos;
        } else {
            l = pos;
        }
    }

    if (l == 0 && r != 0) {
        if (SORTED_VECTOR_CMP(sorted_vector, record, sorted_vector->data[0]) < 0) {
            r = 0;
        }
    }

    if (r < sorted_vector->count) {
        memmove(sorted_vector->data + r + 1,
                sorted_vector->data + r,
                sizeof(sorted_vector->data[0]) * (sorted_vector->count - r));
    }

    sorted_vector->count += 1;

    sorted_vector->data[r] = record;

    return 1;
}<|MERGE_RESOLUTION|>--- conflicted
+++ resolved
@@ -22,12 +22,8 @@
 #include "file_merger.h"
 
 #include <stdlib.h>
-<<<<<<< HEAD
-=======
+#include <string.h>
 #include <platform/cb_malloc.h>
-#include <assert.h>
->>>>>>> 13d4a251
-#include <string.h>
 #include <platform/cbassert.h>
 
 
@@ -39,7 +35,7 @@
 #define FREE_RECORD(ctx, rec)                                \
     do {                                                     \
         (*(ctx)->free_record)((rec)->data, (ctx)->user_ctx); \
-        cb_free((rec));                                         \
+        cb_free((rec));                                      \
     } while (0)
 
 struct file_merger_ctx_t;
